/*
 * Copyright 1999-2018 Alibaba Group Holding Ltd.
 *
 * Licensed under the Apache License, Version 2.0 (the "License");
 * you may not use this file except in compliance with the License.
 * You may obtain a copy of the License at
 *
 *      http://www.apache.org/licenses/LICENSE-2.0
 *
 * Unless required by applicable law or agreed to in writing, software
 * distributed under the License is distributed on an "AS IS" BASIS,
 * WITHOUT WARRANTIES OR CONDITIONS OF ANY KIND, either express or implied.
 * See the License for the specific language governing permissions and
 * limitations under the License.
 */
package com.alibaba.nacos.naming.controllers;

import com.alibaba.fastjson.JSON;
import com.alibaba.fastjson.JSONArray;
import com.alibaba.fastjson.JSONObject;
import com.alibaba.nacos.api.common.Constants;
<<<<<<< HEAD
import com.alibaba.nacos.api.naming.CommonParams;
import com.alibaba.nacos.api.naming.push.AckEntry;
=======
>>>>>>> be99def1
import com.alibaba.nacos.core.utils.SystemUtils;
import com.alibaba.nacos.naming.cluster.ServerListManager;
import com.alibaba.nacos.naming.cluster.ServerStatusManager;
import com.alibaba.nacos.naming.consistency.persistent.raft.RaftCore;
import com.alibaba.nacos.naming.consistency.persistent.raft.RaftPeer;
import com.alibaba.nacos.naming.core.DistroMapper;
import com.alibaba.nacos.naming.core.Service;
import com.alibaba.nacos.naming.core.ServiceManager;
import com.alibaba.nacos.naming.misc.*;
import com.alibaba.nacos.naming.pojo.ClusterStateView;
import com.alibaba.nacos.naming.push.PushService;
import com.alibaba.nacos.naming.web.NeedAuth;
import org.apache.commons.collections.CollectionUtils;
import org.apache.commons.lang3.StringUtils;
import org.springframework.beans.factory.annotation.Autowired;
<<<<<<< HEAD
import org.springframework.beans.factory.annotation.Value;
import org.springframework.http.ResponseEntity;
import org.springframework.web.bind.annotation.GetMapping;
import org.springframework.web.bind.annotation.RequestMapping;
import org.springframework.web.bind.annotation.RequestMethod;
import org.springframework.web.bind.annotation.RestController;
=======
import org.springframework.web.bind.annotation.*;
>>>>>>> be99def1

import javax.servlet.http.HttpServletRequest;
import java.io.UnsupportedEncodingException;
import java.util.ArrayList;
import java.util.Collections;
import java.util.List;

/**
 * Operation for operators
 *
 * @author nkorange
 */
@RestController
@RequestMapping({UtilsAndCommons.NACOS_NAMING_CONTEXT + "/operator", UtilsAndCommons.NACOS_NAMING_CONTEXT + "/ops"})
public class OperatorController {

    @Autowired
    private PushService pushService;

    @Autowired
    private SwitchManager switchManager;

    @Autowired
    private ServiceManager serviceManager;

    @Autowired
    private ServerListManager serverListManager;

    @Autowired
    private ServerStatusManager serverStatusManager;

    @Autowired
    private SwitchDomain switchDomain;

    @Autowired
    private DistroMapper distroMapper;

    @Autowired
    private RaftCore raftCore;

<<<<<<< HEAD
    @Autowired
    private RaftPeerSet raftPeerSet;

    @Value("${nacos.support.api.version:v1}")
    private String apiVersion;

    @GetMapping("/api/version")
    public ResponseEntity getServerSupportApiVersion() {

        return ResponseEntity.ok(apiVersion);
    }

=======
>>>>>>> be99def1
    @RequestMapping("/push/state")
    public JSONObject pushState(@RequestParam(required = false) boolean detail, @RequestParam(required = false) boolean reset) {

        JSONObject result = new JSONObject();

<<<<<<< HEAD
        boolean detail = Boolean.parseBoolean(WebUtils.optional(request, "detail", "false"));
        boolean reset = Boolean.parseBoolean(WebUtils.optional(request, "reset", "false"));

        List<AckEntry> failedPushes = pushService.getFailedPushes();
=======
        List<PushService.Receiver.AckEntry> failedPushes = PushService.getFailedPushes();
>>>>>>> be99def1
        int failedPushCount = pushService.getFailedPushCount();
        result.put("succeed", pushService.getTotalPush() - failedPushCount);
        result.put("total", pushService.getTotalPush());

        if (pushService.getTotalPush() > 0) {
            result.put("ratio", ((float) pushService.getTotalPush() - failedPushCount) / pushService.getTotalPush());
        } else {
            result.put("ratio", 0);
        }

        JSONArray dataArray = new JSONArray();
        if (detail) {
            for (AckEntry entry : failedPushes) {
                try {
                    dataArray.add(new String(entry.getOrigin().getData(), "UTF-8"));
                } catch (UnsupportedEncodingException e) {
                    dataArray.add("[encoding failure]");
                }
            }
            result.put("data", dataArray);
        }

        if (reset) {
            pushService.resetPushState();
        }

        result.put("reset", reset);

        return result;
    }

    @GetMapping("/switches")
    public SwitchDomain switches(HttpServletRequest request) {
        return switchDomain;
    }

    @NeedAuth
    @PutMapping("/switches")
    public String updateSwitch(@RequestParam(required = false) boolean debug,
                               @RequestParam String entry, @RequestParam String value) throws Exception {

        switchManager.update(entry, value, debug);

        return "ok";
    }

    @GetMapping("/metrics")
    public JSONObject metrics(HttpServletRequest request) {

        JSONObject result = new JSONObject();

        int serviceCount = serviceManager.getServiceCount();
        int ipCount = serviceManager.getInstanceCount();

        int responsibleDomCount = serviceManager.getResponsibleServiceCount();
        int responsibleIPCount = serviceManager.getResponsibleInstanceCount();

        result.put("status", serverStatusManager.getServerStatus().name());
        result.put("serviceCount", serviceCount);
        result.put("instanceCount", ipCount);
        result.put("raftNotifyTaskCount", raftCore.getNotifyTaskCount());
        result.put("responsibleServiceCount", responsibleDomCount);
        result.put("responsibleInstanceCount", responsibleIPCount);
        result.put("cpu", SystemUtils.getCPU());
        result.put("load", SystemUtils.getLoad());
        result.put("mem", SystemUtils.getMem());

        return result;
    }

    @GetMapping("/distro/server")
    public JSONObject getResponsibleServer4Service(@RequestParam(defaultValue = Constants.DEFAULT_NAMESPACE_ID) String namespaceId,
                                                   @RequestParam String serviceName) {

        Service service = serviceManager.getService(namespaceId, serviceName);

        if (service == null) {
            throw new IllegalArgumentException("service not found");
        }

        JSONObject result = new JSONObject();

        result.put("responsibleServer", distroMapper.mapSrv(serviceName));

        return result;
    }

    @GetMapping("/distro/status")
    public JSONObject distroStatus(@RequestParam(defaultValue = "view") String action) {

        JSONObject result = new JSONObject();

        if (StringUtils.equals(SwitchEntry.ACTION_VIEW, action)) {
            result.put("status", serverListManager.getDistroConfig());
            return result;
        }

        if (StringUtils.equals(SwitchEntry.ACTION_CLEAN, action)) {
            serverListManager.clean();
            return result;
        }

        return result;
    }

    @GetMapping("/servers")
    public JSONObject getHealthyServerList(@RequestParam(required = false) boolean healthy) {

        JSONObject result = new JSONObject();
        if (healthy) {
            result.put("servers", serverListManager.getHealthyServers());
        } else {
            result.put("servers", serverListManager.getServers());
        }

        return result;
    }

    @RequestMapping("/server/status")
    public String serverStatus(@RequestParam String serverStatus) {
        serverListManager.onReceiveServerStatus(serverStatus);
        return "ok";
    }

    @PutMapping("/log")
    public String setLogLevel(@RequestParam String logName, @RequestParam String logLevel) {
        Loggers.setLogLevel(logName, logLevel);
        return "ok";
    }

    @GetMapping("/cluster/states")
    public Object listStates(@RequestParam(defaultValue = Constants.DEFAULT_NAMESPACE_ID) String namespaceId,
                             @RequestParam int pageNo,
                             @RequestParam int pageSize,
                             @RequestParam(defaultValue = StringUtils.EMPTY) String keyword) {

        JSONObject result = new JSONObject();

        List<RaftPeer> raftPeerLists = new ArrayList<>();

<<<<<<< HEAD
        int total = serviceManager.getPagedClusterState(namespaceId, page - 1, pageSize, keyword, containedInstance, raftPeerLists, raftPeerSet);
=======
        int total = serviceManager.getPagedClusterState(namespaceId, pageNo - 1, pageSize, keyword, raftPeerLists);
>>>>>>> be99def1

        if (CollectionUtils.isEmpty(raftPeerLists)) {
            result.put("clusterStateList", Collections.emptyList());
            result.put("count", 0);
            return result;
        }

        JSONArray clusterStateJsonArray = new JSONArray();
        for (RaftPeer raftPeer : raftPeerLists) {
            ClusterStateView clusterStateView = new ClusterStateView();
            clusterStateView.setClusterTerm(raftPeer.term.intValue());
            clusterStateView.setNodeIp(raftPeer.ip);
            clusterStateView.setNodeState(raftPeer.state.name());
            clusterStateView.setVoteFor(raftPeer.voteFor);
            clusterStateView.setHeartbeatDueMs(raftPeer.heartbeatDueMs);
            clusterStateView.setLeaderDueMs(raftPeer.leaderDueMs);
            clusterStateJsonArray.add(clusterStateView);
        }
        result.put("clusterStateList", clusterStateJsonArray);
        result.put("count", total);
        return result;
    }

    @RequestMapping(value = "/cluster/state", method = RequestMethod.GET)
    public JSONObject getClusterStates() {

        RaftPeer peer = serviceManager.getMySelfClusterState();

        return JSON.parseObject(JSON.toJSONString(peer));

    }
}<|MERGE_RESOLUTION|>--- conflicted
+++ resolved
@@ -19,16 +19,13 @@
 import com.alibaba.fastjson.JSONArray;
 import com.alibaba.fastjson.JSONObject;
 import com.alibaba.nacos.api.common.Constants;
-<<<<<<< HEAD
-import com.alibaba.nacos.api.naming.CommonParams;
 import com.alibaba.nacos.api.naming.push.AckEntry;
-=======
->>>>>>> be99def1
 import com.alibaba.nacos.core.utils.SystemUtils;
 import com.alibaba.nacos.naming.cluster.ServerListManager;
 import com.alibaba.nacos.naming.cluster.ServerStatusManager;
 import com.alibaba.nacos.naming.consistency.persistent.raft.RaftCore;
 import com.alibaba.nacos.naming.consistency.persistent.raft.RaftPeer;
+import com.alibaba.nacos.naming.consistency.persistent.raft.RaftPeerSet;
 import com.alibaba.nacos.naming.core.DistroMapper;
 import com.alibaba.nacos.naming.core.Service;
 import com.alibaba.nacos.naming.core.ServiceManager;
@@ -39,16 +36,9 @@
 import org.apache.commons.collections.CollectionUtils;
 import org.apache.commons.lang3.StringUtils;
 import org.springframework.beans.factory.annotation.Autowired;
-<<<<<<< HEAD
 import org.springframework.beans.factory.annotation.Value;
 import org.springframework.http.ResponseEntity;
-import org.springframework.web.bind.annotation.GetMapping;
-import org.springframework.web.bind.annotation.RequestMapping;
-import org.springframework.web.bind.annotation.RequestMethod;
-import org.springframework.web.bind.annotation.RestController;
-=======
 import org.springframework.web.bind.annotation.*;
->>>>>>> be99def1
 
 import javax.servlet.http.HttpServletRequest;
 import java.io.UnsupportedEncodingException;
@@ -89,7 +79,6 @@
     @Autowired
     private RaftCore raftCore;
 
-<<<<<<< HEAD
     @Autowired
     private RaftPeerSet raftPeerSet;
 
@@ -102,21 +91,12 @@
         return ResponseEntity.ok(apiVersion);
     }
 
-=======
->>>>>>> be99def1
     @RequestMapping("/push/state")
     public JSONObject pushState(@RequestParam(required = false) boolean detail, @RequestParam(required = false) boolean reset) {
 
         JSONObject result = new JSONObject();
 
-<<<<<<< HEAD
-        boolean detail = Boolean.parseBoolean(WebUtils.optional(request, "detail", "false"));
-        boolean reset = Boolean.parseBoolean(WebUtils.optional(request, "reset", "false"));
-
         List<AckEntry> failedPushes = pushService.getFailedPushes();
-=======
-        List<PushService.Receiver.AckEntry> failedPushes = PushService.getFailedPushes();
->>>>>>> be99def1
         int failedPushCount = pushService.getFailedPushCount();
         result.put("succeed", pushService.getTotalPush() - failedPushCount);
         result.put("total", pushService.getTotalPush());
@@ -257,11 +237,7 @@
 
         List<RaftPeer> raftPeerLists = new ArrayList<>();
 
-<<<<<<< HEAD
-        int total = serviceManager.getPagedClusterState(namespaceId, page - 1, pageSize, keyword, containedInstance, raftPeerLists, raftPeerSet);
-=======
         int total = serviceManager.getPagedClusterState(namespaceId, pageNo - 1, pageSize, keyword, raftPeerLists);
->>>>>>> be99def1
 
         if (CollectionUtils.isEmpty(raftPeerLists)) {
             result.put("clusterStateList", Collections.emptyList());
